--- conflicted
+++ resolved
@@ -186,7 +186,7 @@
           <div style={{ marginBottom: 10 }}>
             <Tooltip
               content={
-                userinfo.is_authenticated
+                userInfo.is_authenticated
                   ? "Create a new category"
                   : "You must be logged in to create new categorical fields"
               }
@@ -203,7 +203,7 @@
                 data-testid="open-annotation-dialog"
                 onClick={this.handleEnableAnnoMode}
                 intent="primary"
-                disabled={!userinfo.is_authenticated}
+                disabled={!userInfo.is_authenticated}
               >
                 Create new <strong>category</strong>
               </AnchorButton>
@@ -238,36 +238,6 @@
             />
           ) : null
         )}
-<<<<<<< HEAD
-=======
-
-        {writableCategoriesEnabled ? (
-          <Tooltip
-            content={
-              userInfo.is_authenticated
-                ? "Create a new category"
-                : "You must be logged in to create new categorical fields"
-            }
-            position={Position.RIGHT}
-            boundary="viewport"
-            hoverOpenDelay={globals.tooltipHoverOpenDelay}
-            modifiers={{
-              preventOverflow: { enabled: false },
-              hide: { enabled: false },
-            }}
-          >
-            <AnchorButton
-              type="button"
-              data-testid="open-annotation-dialog"
-              onClick={this.handleEnableAnnoMode}
-              intent="primary"
-              disabled={!userInfo.is_authenticated}
-            >
-              Create new category
-            </AnchorButton>
-          </Tooltip>
-        ) : null}
->>>>>>> c4282428
       </div>
     );
   }
