{
  "name": "cellxgene",
  "version": "0.16.0",
  "license": "MIT",
  "description": "cellxgene is a web application for the interactive exploration of single cell sequence data.",
  "repository": "https://github.com/chanzuckerberg/cellxgene",
  "scripts": {
    "build": "npm run clean && webpack --config",
    "clean": "rimraf build",
    "dev": "npm run build -- configuration/webpack/webpack.config.dev.js",
    "e2e": "jest --config __tests__/e2e/e2eJestConfig.json e2e/e2e.test.js",
    "e2e-annotations": "jest --config __tests__/e2e/e2eJestConfig.json e2e/e2eAnnotations.test.js",
    "e2e-prod": "CXG_URL_BASE='https://cellxgene.cziscience.com/d/pbmc3k.cxg/' jest --config __tests__/e2e/e2eJestConfig.json e2e/e2e.test.js",
    "fmt": "eslint --fix src __tests__",
    "lint": "eslint --fix src __tests__",
    "prod": "npm run build -- configuration/webpack/webpack.config.prod.js",
    "test": "jest --testPathIgnorePatterns e2e"
  },
  "engineStrict": true,
  "engines": {
    "npm": ">=3.0.0"
  },
  "eslintConfig": {
    "extends": "./configuration/eslint/eslint.js"
  },
  "eslintIgnore": [
    "src/util/stateManager/matrix_generated.js"
  ],
  "resolutions": {
    "eslint-scope": "3.7.1"
  },
  "browserslist": [
    "Chrome > 60",
    "Safari >= 10.1",
    "iOS >= 10.3",
    "Firefox >= 60",
    "Edge >= 79",
    "not Explorer > 0"
  ],
  "dependencies": {
<<<<<<< HEAD
    "@blueprintjs/core": "^3.24.0",
    "@blueprintjs/icons": "^3.14.0",
    "@blueprintjs/select": "^3.12.2",
=======
    "@blueprintjs/core": "^3.30.0",
    "@blueprintjs/icons": "^3.19.0",
    "@blueprintjs/select": "^3.13.5",
    "abort-controller": "^3.0.0",
    "core-js": "^3.6.5",
>>>>>>> 21004281
    "d3": "^4.10.0",
    "d3-scale-chromatic": "^1.5.0",
    "fastestsmallesttextencoderdecoder": "^1.0.22",
    "flatbuffers": "^1.11.0",
    "fuzzysort": "^1.1.4",
    "gl-mat4": "^1.2.0",
    "gl-matrix": "^3.3.0",
    "gl-vec3": "^1.1.3",
    "is-number": "^7.0.0",
    "lodash": "^4.17.20",
    "memoize-one": "^5.1.1",
    "react": "^16.13.1",
    "react-async": "^10.0.1",
    "react-dom": "^16.13.1",
    "react-flip-toolkit": "^7.0.12",
    "react-helmet": "^5.2.1",
    "react-icons": "^3.10.0",
    "react-redux": "^7.2.0",
    "redux": "^4.0.5",
    "redux-thunk": "^2.3.0",
    "regenerator-runtime": "^0.13.7",
    "regl": "^1.6.1",
    "script-ext-html-webpack-plugin": "^2.1.4",
    "tinyqueue": "^2.0.3",
    "webpack-merge": "^5.0.9",
    "whatwg-fetch": "^3.2.0"
  },
  "devDependencies": {
    "@babel/core": "^7.10.5",
    "@babel/plugin-proposal-class-properties": "^7.10.4",
    "@babel/plugin-proposal-decorators": "^7.10.5",
    "@babel/plugin-proposal-export-namespace-from": "^7.10.4",
    "@babel/plugin-proposal-function-bind": "^7.10.5",
    "@babel/plugin-proposal-nullish-coalescing-operator": "^7.10.4",
    "@babel/plugin-proposal-optional-chaining": "^7.10.4",
    "@babel/plugin-transform-react-constant-elements": "^7.10.4",
    "@babel/plugin-transform-runtime": "^7.10.5",
    "@babel/preset-env": "^7.10.4",
    "@babel/preset-react": "^7.10.4",
    "@babel/register": "^7.10.5",
    "@babel/runtime": "^7.10.5",
    "@sentry/webpack-plugin": "^1.12.0",
    "babel-eslint": "^10.1.0",
    "babel-jest": "^26.1.0",
    "babel-loader": "^8.1.0",
    "babel-preset-modern-browsers": "^14.2.1",
    "chalk": "^4.1.0",
    "cheerio": "^1.0.0-rc.3",
    "clean-css": "^4.2.3",
    "clean-webpack-plugin": "^3.0.0",
    "codecov": "^3.7.1",
    "connect-history-api-fallback": "^1.6.0",
    "css-loader": "^3.6.0",
    "eslint": "^7.4.0",
    "eslint-config-airbnb": "^18.2.0",
    "eslint-config-prettier": "^6.11.0",
    "eslint-loader": "^3.0.4",
    "eslint-plugin-compat": "^3.8.0",
    "eslint-plugin-eslint-comments": "^3.2.0",
    "eslint-plugin-filenames": "^1.3.2",
    "eslint-plugin-import": "^2.22.0",
    "eslint-plugin-jest": "^23.18.0",
    "eslint-plugin-jsx-a11y": "^6.3.1",
    "eslint-plugin-prettier": "^3.1.4",
    "eslint-plugin-react": "^7.20.3",
    "eslint-plugin-react-hooks": "^4.0.8",
    "expect-puppeteer": "^4.4.0",
    "express": "^4.17.1",
    "favicons-webpack-plugin": "^3.0.1",
    "file-loader": "^6.0.0",
    "html-webpack-plugin": "^4.3.0",
    "husky": "^4.2.5",
    "jest": "^26.1.0",
    "jest-circus": "^26.1.0",
    "jest-environment-puppeteer": "^4.4.0",
    "jest-fetch-mock": "^3.0.3",
    "jest-puppeteer": "^4.4.0",
    "json-loader": "^0.5.7",
    "lint-staged": "^10.2.11",
    "mini-css-extract-plugin": "^0.9.0",
    "obsolete-webpack-plugin": "^0.5.6",
    "optimize-css-assets-webpack-plugin": "^5.0.3",
    "prettier": "^2.0.5",
    "puppeteer": "^3.3.0",
    "rimraf": "^3.0.2",
    "serve-favicon": "^2.5.0",
    "style-loader": "^1.2.1",
    "sw-precache-webpack-plugin": "^1.0.0",
    "terser-webpack-plugin": "^3.0.7",
    "url-loader": "^4.1.0",
    "webpack": "^4.43.0",
    "webpack-cli": "^3.3.12",
    "webpack-dev-middleware": "^3.7.2"
  },
  "jest": {
    "testMatch": [
      "**/__tests__/**/?(*.)(spec|test).js?(x)"
    ],
    "setupFiles": [
      "./__tests__/setupMissingGlobals.js"
    ],
    "coverageDirectory": "./coverage/",
    "collectCoverage": true
  },
  "babel": {
    "env": {
      "test": {
        "presets": [
          "@babel/preset-env",
          "@babel/preset-react"
        ],
        "plugins": [
          "@babel/plugin-proposal-function-bind",
          [
            "@babel/plugin-proposal-decorators",
            {
              "legacy": true
            }
          ],
          [
            "@babel/plugin-proposal-class-properties",
            {
              "loose": true
            }
          ],
          "@babel/plugin-proposal-export-namespace-from",
          "@babel/plugin-transform-react-constant-elements",
          "@babel/plugin-transform-runtime",
          "@babel/plugin-proposal-optional-chaining",
          "@babel/plugin-proposal-nullish-coalescing-operator"
        ]
      }
    }
  },
  "husky": {
    "hooks": {
      "pre-commit": "lint-staged --config \"./configuration/lint-staged/lint-staged.config.js\""
    }
  }
}<|MERGE_RESOLUTION|>--- conflicted
+++ resolved
@@ -38,17 +38,11 @@
     "not Explorer > 0"
   ],
   "dependencies": {
-<<<<<<< HEAD
-    "@blueprintjs/core": "^3.24.0",
-    "@blueprintjs/icons": "^3.14.0",
-    "@blueprintjs/select": "^3.12.2",
-=======
     "@blueprintjs/core": "^3.30.0",
     "@blueprintjs/icons": "^3.19.0",
     "@blueprintjs/select": "^3.13.5",
     "abort-controller": "^3.0.0",
     "core-js": "^3.6.5",
->>>>>>> 21004281
     "d3": "^4.10.0",
     "d3-scale-chromatic": "^1.5.0",
     "fastestsmallesttextencoderdecoder": "^1.0.22",
